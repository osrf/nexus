--- conflicted
+++ resolved
@@ -15,12 +15,8 @@
  *
  */
 
-<<<<<<< HEAD
-#include <catch2/catch.hpp>
-=======
 #define CATCH_CONFIG_MAIN
 #include <rmf_utils/catch.hpp>
->>>>>>> 07416391
 
 #include "transform_pose.hpp"
 
