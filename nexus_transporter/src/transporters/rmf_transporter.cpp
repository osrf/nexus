--- conflicted
+++ resolved
@@ -1,1067 +1,1004 @@
-/*
- * Copyright (C) 2025 Open Source Robotics Foundation
- *
- * Licensed under the Apache License, Version 2.0 (the "License");
- * you may not use this file except in compliance with the License.
- * You may obtain a copy of the License at
- *
- *     http://www.apache.org/licenses/LICENSE-2.0
- *
- * Unless required by applicable law or agreed to in writing, software
- * distributed under the License is distributed on an "AS IS" BASIS,
- * WITHOUT WARRANTIES OR CONDITIONS OF ANY KIND, either express or implied.
- * See the License for the specific language governing permissions and
- * limitations under the License.
- *
- */
-
-#include <nlohmann/json.hpp>
-
-#include <rclcpp/rclcpp.hpp>
-#include <rclcpp_lifecycle/lifecycle_node.hpp>
-
-#include <nexus_transporter/Itinerary.hpp>
-#include <nexus_transporter/Transporter.hpp>
-#include <nexus_transporter_msgs/msg/destination.hpp>
-
-#include <builtin_interfaces/msg/duration.hpp>
-#include <geometry_msgs/msg/pose_stamped.hpp>
-#include <rmf_building_map_msgs/msg/building_map.hpp>
-#include <rmf_dispenser_msgs/msg/dispenser_request.hpp>
-#include <rmf_dispenser_msgs/msg/dispenser_result.hpp>
-#include <rmf_ingestor_msgs/msg/ingestor_request.hpp>
-#include <rmf_ingestor_msgs/msg/ingestor_result.hpp>
-#include <rmf_task_msgs/msg/api_request.hpp>
-#include <rmf_task_msgs/msg/api_response.hpp>
-#include <std_msgs/msg/string.hpp>
-#include <rmf_task_ros2/bidding/Auctioneer.hpp>
-#include <rmf_traffic_ros2/Time.hpp>
-
-#include <iostream>
-#include <memory>
-#include <random>
-#include <string>
-#include <unordered_map>
-#include <unordered_set>
-
-namespace nexus_transporter {
-
-using DispenserRequest = rmf_dispenser_msgs::msg::DispenserRequest;
-using DispenserResult = rmf_dispenser_msgs::msg::DispenserResult;
-using IngestorRequest = rmf_ingestor_msgs::msg::IngestorRequest;
-using IngestorResult = rmf_ingestor_msgs::msg::IngestorResult;
-using ApiRequest = rmf_task_msgs::msg::ApiRequest;
-using ApiResponse = rmf_task_msgs::msg::ApiResponse;
-using TaskStateUpdate = std_msgs::msg::String;
-using BuildingMap = rmf_building_map_msgs::msg::BuildingMap;
-
-class RmfTransporter : public Transporter
-{
-public:
-
-  struct ItineraryQuery
-  {
-    std::string job_id;
-
-    std::vector<Destination> destinations;
-
-    Transporter::ItineraryQueryCompleted completed_cb;
-
-    std::optional<rmf_task_ros2::bidding::Response::Proposal> winner =
-      std::nullopt;
-  };
-
-  struct OngoingItinerary
-  {
-    Itinerary itinerary;
-
-    Transporter::TransporterState transporter_state;
-
-    Transporter::TransportFeedback feedback_cb;
-
-    Transporter::TransportCompleted completed_cb;
-  };
-
-private:
-  rclcpp_lifecycle::LifecycleNode::WeakPtr _node;
-
-  rclcpp::Node::SharedPtr _internal_node;
-
-  std::shared_ptr<std::thread> _spin_thread;
-
-  bool _ready = false;
-
-  int _bidding_time_window_seconds = 2;
-  int _itinerary_expiration_seconds = 60;
-
-  std::shared_ptr<rmf_task_ros2::bidding::Auctioneer> _auctioneer = nullptr;
-
-  // Used for bidding only
-  std::unordered_map<std::string, ItineraryQuery>
-  _rmf_task_id_to_itinerary_query = {};
-
-  // Used for transportation requests
-  std::unordered_map<std::string, OngoingItinerary>
-  _itinerary_id_to_unconfirmed_itineraries = {};
-  std::unordered_map<std::string, OngoingItinerary>
-  _rmf_task_id_to_ongoing_itinerary = {};
-
-  // Used to signal RMF dispensers / ingestors
-  std::unordered_set<std::string> _pending_ingestor_task_ids;
-
-  // Used for cancellation only
-  std::unordered_map<std::string, std::string>
-  _cancellation_rmf_id_to_itinerary_id = {};
-
-  // Used for re-using past bid results
-  // TODO: cleanup expired itineraries when new itineraries are requested
-  std::unordered_map<std::string, Itinerary> _job_id_to_itinerary = {};
-
-  // RMF interface
-  BuildingMap::SharedPtr _building_map = nullptr;
-  std::unordered_set<std::string> _waypoints = {};
-  rclcpp::Subscription<rmf_building_map_msgs::msg::BuildingMap>::SharedPtr
-    _building_map_sub = nullptr;
-
-  // Task interface
-  rclcpp::Publisher<ApiRequest>::SharedPtr _api_request_pub = nullptr;
-  rclcpp::Subscription<ApiResponse>::SharedPtr _api_response_sub = nullptr;
-  rclcpp::Subscription<TaskStateUpdate>::SharedPtr _task_state_sub = nullptr;
-
-  // Dispenser and ingestor interface
-  // Used for signaling transporter completion. The transporter will report completion
-  // as soon as the robot reaches its last destination and publishes an ingestor request,
-  // to request the workcell to pickup its item.
-  // A mock dispenser interface is optionally provided for dispensing from workcells,
-  // useful for validating transportation if the logic to dispense item on robots
-  // from workcells is not implemented
-  rclcpp::Subscription<IngestorRequest>::SharedPtr _ingestor_request_sub =
-    nullptr;
-  rclcpp::Publisher<IngestorResult>::SharedPtr _ingestor_result_pub = nullptr;
-  rclcpp::Subscription<DispenserRequest>::SharedPtr
-    _mock_dispenser_request_sub = nullptr;
-  rclcpp::Publisher<DispenserResult>::SharedPtr _mock_dispenser_result_pub =
-    nullptr;
-
-  // TODO(ac): support ACTION_TRANSIT with a basic go-to-place.
-  std::optional<std::string> _action_to_activity_category(uint8_t action)
-  {
-    switch (action)
-    {
-      case Destination::ACTION_PICKUP:
-        return "pickup";
-      case Destination::ACTION_DROPOFF:
-        return "dropoff";
-      default:
-        return std::nullopt;
-    }
-  }
-
-  std::optional<nlohmann::json> _generate_dispatch_task_request_json(
-    const std::vector<Destination>& destinations)
-  {
-    auto n = this->_node.lock();
-    if (!n)
-    {
-      std::cerr
-        << "RmfTransporter::_generate_dispatch_task_request_json - invalid node"
-        << std::endl;
-      return std::nullopt;
-    }
-
-    nlohmann::json r;
-    r["unix_millis_request_time"] = 0;
-    r["requester"] = n->get_name();
-    r["category"] = "compose";
-    nlohmann::json d;
-    d["category"] = "multi_delivery";
-    d["phases"] = nlohmann::json::array();
-    nlohmann::json activity;
-    activity["category"] = "sequence";
-    activity["description"]["activities"] = nlohmann::json::array();
-    for (const auto& d : destinations)
-    {
-      nlohmann::json a;
-      const auto category = _action_to_activity_category(d.action);
-      if (!category.has_value())
-      {
-        RCLCPP_ERROR(
-          n->get_logger(),
-          "Invalid action [%hhu] assigned for destination [%s], only PICKUP "
-          "and DROPOFF are supported.",
-          d.action, d.name.c_str());
-        continue;
-      }
-      a["category"] = *category;
-      nlohmann::json p;
-      p["place"] = d.name;
-      // TODO(luca) We should assign a handler that is related to the workcell.
-      // For now the assumption is that a location has only one handler
-      p["handler"] = d.name;
-      p["payload"] = nlohmann::json::array();
-      a["description"] = p;
-      activity["description"]["activities"].push_back(a);
-    }
-    nlohmann::json act_obj;
-    act_obj["activity"] = activity;
-    d["phases"].push_back(act_obj);
-    r["description"] = d;
-
-    return r;
-  }
-
-  std::optional<ApiRequest> _generate_dispatch_api_message(
-    const Itinerary& itinerary)
-  {
-    auto n = this->_node.lock();
-    if (!n)
-    {
-      std::cerr
-        << "RmfTransporter::_generate_dispatch_api_message - "
-        << "invalid node"
-        << std::endl;
-      return std::nullopt;
-    }
-
-    const auto request_json =
-      _generate_dispatch_task_request_json(itinerary.destinations());
-    if (!request_json.has_value())
-    {
-      RCLCPP_ERROR(
-        n->get_logger(), "failed to generate dispatch task request json");
-      return std::nullopt;
-    }
-
-    const auto fleet_name = itinerary.metadata("fleet_name");
-    const auto robot_name = itinerary.metadata("robot_name");
-
-    nlohmann::json j;
-    if (!fleet_name.has_value() && !robot_name.has_value())
-    {
-      j["type"] = "dispatch_task_request";
-    }
-    else
-    {
-      j["type"] = "robot_task_request";
-      j["fleet"] = fleet_name.has_value() ? fleet_name.value() : nullptr;
-      j["robot"] = robot_name.has_value() ? robot_name.value() : nullptr;
-    }
-    j["request"] = request_json.value();
-
-    RCLCPP_DEBUG(n->get_logger(), "%s", j.dump(4).c_str());
-
-    ApiRequest msg;
-    msg.json_msg = j.dump();
-    std::stringstream ss;
-    ss << "compose.nexus-transport-" << itinerary.id() << "-" <<
-      _generate_random_hex_string(5);
-    msg.request_id = ss.str();
-    return msg;
-  }
-
-  // From rmf_ros2/rmf_task_ros2/src/rmf_task_ros2/Dispatcher.cpp
-  std::string _generate_random_hex_string(const std::size_t length = 3)
-  {
-    std::stringstream ss;
-    for (std::size_t i = 0; i < length; ++i)
-    {
-      std::random_device rd;
-      std::mt19937 gen(rd());
-      std::uniform_int_distribution<> dis(0, 255);
-      const auto random_char = dis(gen);
-      std::stringstream hexstream;
-      hexstream << std::hex << random_char;
-      auto hex = hexstream.str();
-      ss << (hex.length() < 2 ? '0' + hex : hex);
-    }
-    return ss.str();
-  }
-
-  std::string _generate_rmf_bidding_task_id(const std::string& job_id)
-  {
-    std::stringstream ss;
-    ss << "compose.nexus-bidding-" << job_id << "-"
-      << _generate_random_hex_string(5);
-    return ss.str();
-  }
-
-  void _conclude_bid(
-    const std::string& rmf_task_id,
-    const std::optional<rmf_task_ros2::bidding::Response::Proposal> winner,
-    const std::vector<std::string>& errors)
-  {
-    auto n = this->_node.lock();
-    if (!n)
-    {
-      std::cerr << "RmfTransporter::_conclude_bid - invalid node" << std::endl;
-      return;
-    }
-
-    if (!errors.empty())
-    {
-      RCLCPP_ERROR(
-        n->get_logger(),
-        "Errors occurred during auctioneer bidding:");
-      for (const auto& e : errors)
-      {
-        RCLCPP_ERROR(n->get_logger(), e.c_str());
-      }
-    }
-
-    auto it = _rmf_task_id_to_itinerary_query.find(rmf_task_id);
-    if (it == _rmf_task_id_to_itinerary_query.end())
-    {
-      RCLCPP_ERROR(
-        n->get_logger(),
-        "Nexus RMF Transporter: unable to complete itinerary query for bid "
-        "[%s], as itinerary query completion callback was not found. "
-        "Skipping...",
-        rmf_task_id.c_str());
-      _auctioneer->ready_for_next_bid();
-      return;
-    }
-
-    if (!winner.has_value())
-    {
-      RCLCPP_INFO(
-        n->get_logger(),
-        "Nexus RMF Transporter Bidding Result: no suitable transporter found "
-        "for bid [%s].",
-        rmf_task_id.c_str());
-      it->second.completed_cb(std::nullopt);
-      _auctioneer->ready_for_next_bid();
-      return;
-    }
-
-    RCLCPP_INFO(
-      n->get_logger(),
-      "Nexus RMF Transporter: found suitable transporter for bid [%s], fleet "
-      "[%s], robot [%s].",
-      rmf_task_id.c_str(),
-      winner->fleet_name.c_str(),
-      winner->expected_robot_name.c_str());
-    it->second.winner = winner;
-
-    // TODO(ac): Use job_id instead of rmf_task_id, once we have made sure that
-    // job_id is always unique. At the moment, job_id is just the work order ID
-    // which could comprise of multiple transportation requests.
-    const rclcpp::Time expiration_time = rmf_traffic_ros2::to_ros2(
-      rmf_traffic::time::apply_offset(
-        std::chrono::steady_clock::now(), _itinerary_expiration_seconds));
-
-    auto itinerary = Itinerary(
-      rmf_task_id,
-      it->second.destinations,
-      n->get_name(),
-      rmf_traffic_ros2::to_ros2(winner->finish_time),
-      expiration_time);
-    itinerary
-      .metadata("fleet_name", winner->fleet_name)
-      .metadata("robot_name", winner->expected_robot_name);
-    it->second.completed_cb(itinerary);
-
-    // This itinerary may have been generated via get_itinerary, and contains
-    // the designated fleet or robot names.
-    _job_id_to_itinerary.insert({itinerary.id(), itinerary});
-
-    // Since we will be using direct dispatching, we don't need to keep this
-    // query anymore
-    _rmf_task_id_to_itinerary_query.erase(it);
-
-    _auctioneer->ready_for_next_bid();
-  }
-
-public:
-
-  bool configure(const rclcpp_lifecycle::LifecycleNode::WeakPtr& node) final
-  {
-    auto n = node.lock();
-    if (!n)
-    {
-      std::cerr << "RmfTransporter::configure - invalid node" << std::endl;
-      return false;
-    }
-    _node = n;
-
-    // Set the bidding time window duration
-    _bidding_time_window_seconds = n->declare_parameter(
-      "bidding_time_window_seconds",
-      2);
-    RCLCPP_INFO(
-      n->get_logger(),
-      "RmfTransporter bidding_time_window_seconds set to [%d].",
-      _bidding_time_window_seconds
-    );
-
-    // Set the itinerary expiration duration
-    _itinerary_expiration_seconds = n->declare_parameter(
-      "itinerary_expiration_seconds",
-      60);
-    RCLCPP_INFO(
-      n->get_logger(),
-      "RmfTransporter itinerary_expiration_seconds set to [%d].",
-      _itinerary_expiration_seconds
-    );
-
-<<<<<<< HEAD
-    const bool mock_dispenser = n->declare_parameter(
-      "mock_dispenser_interface",
-      true);
-    RCLCPP_INFO(
-      n->get_logger(),
-      "RmfTransporter mock_dispenser_interface set to [%s].",
-      mock_dispenser ? "true" : "false"
-    );
-
-    if (mock_dispenser)
-    {
-      _mock_dispenser_result_pub = n->create_publisher<DispenserResult>(
-        "/dispenser_results",
-        10);
-
-      _mock_dispenser_request_sub = n->create_subscription<DispenserRequest>(
-        "/dispenser_requests",
-        100,
-        [&](DispenserRequest::SharedPtr msg)
-        {
-          auto n = _node.lock();
-          if (!n)
-          {
-            std::cerr << "RmfTransporter::_api_response_sub - invalid node"
-                      << std::endl;
-            return;
-          }
-          auto it = _rmf_task_id_to_ongoing_itinerary.find(msg->request_guid);
-          if (it == _rmf_task_id_to_ongoing_itinerary.end())
-          {
-            RCLCPP_WARN(
-              n->get_logger(),
-              "Dispenser request received for RMF task [%s] but it is not in an itinerary.",
-              msg->request_guid.c_str());
-            return;
-          }
-          if (it->second.itinerary.destinations().empty())
-          {
-            RCLCPP_WARN(
-              n->get_logger(),
-              "Itinerary with id [%s] has no destinations",
-              it->second.itinerary.id().c_str());
-            return;
-          }
-          RCLCPP_INFO(
-            n->get_logger(),
-            "Dispenser request received for RMF task [%s] publishing a mock successful result.",
-            msg->request_guid.c_str());
-          _pending_ingestor_task_ids.insert(msg->request_guid);
-
-          DispenserResult res;
-          res.status = DispenserResult::SUCCESS;
-          res.request_guid = msg->request_guid;
-          res.source_guid = n->get_name();
-          _mock_dispenser_result_pub->publish(res);
-        });
-    }
-=======
-    // The internal node is used to run any interactions with RMF without
-    // being blocked by the transporter node's actions and services
-    _internal_node = rclcpp::Node::make_shared("rmf_transporter_internal_node");
-
-    _spin_thread = std::make_shared<std::thread>([&]()
-      {
-        rclcpp::experimental::executors::EventsExecutor executor;
-        executor.add_node(_internal_node);
-        executor.spin();
-      });
-
-    _auctioneer = rmf_task_ros2::bidding::Auctioneer::make(
-      _internal_node,
-      [this](
-        const std::string& rmf_task_id,
-        const std::optional<rmf_task_ros2::bidding::Response::Proposal> winner,
-        const std::vector<std::string>& errors)
-      {
-        this->_conclude_bid(rmf_task_id, std::move(winner), errors);
-      },
-      std::make_shared<rmf_task_ros2::bidding::QuickestFinishEvaluator>());
->>>>>>> 17ca92ba
-
-    const auto transient_qos =
-      rclcpp::SystemDefaultsQoS().transient_local().keep_last(10).reliable();
-
-    _api_request_pub = _internal_node->create_publisher<ApiRequest>(
-      "/task_api_requests",
-      transient_qos);
-
-<<<<<<< HEAD
-    _ingestor_result_pub = n->create_publisher<IngestorResult>(
-      "/ingestor_results",
-=======
-    _dispenser_result_pub = _internal_node->create_publisher<DispenserResult>(
-      "/dispenser_results",
->>>>>>> 17ca92ba
-      10);
-
-    _api_response_sub = _internal_node->create_subscription<ApiResponse>(
-      "/task_api_responses",
-      transient_qos,
-      [&](ApiResponse::UniquePtr msg)
-      {
-        auto n = _node.lock();
-        if (!n)
-        {
-          std::cerr << "RmfTransporter::_api_response_sub - invalid node"
-                    << std::endl;
-          return;
-        }
-
-        if (msg->type != msg->TYPE_RESPONDING)
-        {
-          // Ignore non-responding messages
-          return;
-        }
-
-        // Check for task cancellation first
-        auto cancellation_it =
-        _cancellation_rmf_id_to_itinerary_id.find(msg->request_id);
-        if (cancellation_it != _cancellation_rmf_id_to_itinerary_id.end())
-        {
-          auto c = nlohmann::json::parse(msg->json_msg, nullptr, false);
-          if (c.is_discarded() || !c.contains("success"))
-          {
-            RCLCPP_ERROR(
-              n->get_logger(),
-              "Invalid JSON in cancellation API response, RMF cancellation "
-              "[%s] for itinerary [%s] failed",
-              msg->request_id.c_str(),
-              cancellation_it->second.c_str());
-            // Note(ac): assume that some form of manual intervention or manual
-            // cancellation is required if cancellation from API fails, and
-            // there is nothing Nexus can do about it.
-            return;
-          }
-
-          if (c["success"] == false)
-          {
-            // Note(ac): Same assumption as the note above regarding manual
-            // cancellation or intervention.
-            RCLCPP_ERROR(
-              n->get_logger(),
-              "RMF cancellation [%s] for itinerary [%s] failed",
-              msg->request_id.c_str(),
-              cancellation_it->second.c_str());
-            return;
-          }
-
-          // Cancellation was successful
-          _cancellation_rmf_id_to_itinerary_id.erase(cancellation_it);
-          return;
-        }
-
-        // Warning about pending or failed cancellations
-        if (!_cancellation_rmf_id_to_itinerary_id.empty())
-        {
-          std::stringstream ss;
-          for (auto it = _cancellation_rmf_id_to_itinerary_id.begin();
-          it != _cancellation_rmf_id_to_itinerary_id.end(); it++)
-          {
-            ss << "itinerary: [" << it->second << "], RMF: [" << it->first
-               << "]," << std::endl;
-          }
-          RCLCPP_WARN(
-            n->get_logger(),
-            "Pending or failed transporter cancellations: \n%s\n",
-            ss.str().c_str());
-        }
-
-        auto it =
-        _itinerary_id_to_unconfirmed_itineraries.find(msg->request_id);
-        if (it == _itinerary_id_to_unconfirmed_itineraries.end())
-        {
-          // Ignore API responses that are not for this transporter
-          return;
-        }
-
-        auto j = nlohmann::json::parse(msg->json_msg, nullptr, false);
-        // TODO(ac): use schema validation instead
-        if (j.is_discarded() ||
-        !j.contains("success") ||
-        !j.contains("state") ||
-        !j["state"].contains("booking") ||
-        !j["state"]["booking"].contains("id"))
-        {
-          RCLCPP_ERROR(
-            n->get_logger(),
-            "Invalid JSON in API response, itinerary [%s] failed.",
-            it->second.itinerary.id().c_str());
-          it->second.completed_cb(false);
-          _itinerary_id_to_unconfirmed_itineraries.erase(it);
-          return;
-        }
-
-        if (j["success"] == false)
-        {
-          RCLCPP_ERROR(
-            n->get_logger(),
-            "RMF task dispatch request for itinerary [%s] rejected.",
-            it->second.itinerary.id().c_str());
-          it->second.completed_cb(false);
-          _itinerary_id_to_unconfirmed_itineraries.erase(it);
-          return;
-        }
-
-        RCLCPP_DEBUG(
-          n->get_logger(),
-          "RMF task dispatch request for itinerary [%s] accepted,\n%s",
-          it->second.itinerary.id().c_str(),
-          j.dump(4).c_str());
-
-        std::string rmf_task_id = j["state"]["booking"]["id"];
-        it->second.transporter_state.task_id = rmf_task_id;
-        _rmf_task_id_to_ongoing_itinerary.insert(
-          {std::move(rmf_task_id), std::move(it->second)});
-        _itinerary_id_to_unconfirmed_itineraries.erase(it);
-      });
-
-    _task_state_sub = _internal_node->create_subscription<TaskStateUpdate>(
-      "/task_state_update",
-      transient_qos,
-      [&](TaskStateUpdate::UniquePtr msg)
-      {
-        auto n = _node.lock();
-        if (!n)
-        {
-          std::cerr << "RmfTransporter::_task_state_sub - invalid node"
-                    << std::endl;
-          return;
-        }
-
-        auto j = nlohmann::json::parse(msg->data, nullptr, false);
-        // TODO(ac): use schema validation instead
-        if (j.is_discarded() ||
-        !j.contains("data") ||
-        !j["data"].contains("status") ||
-        !j["data"].contains("booking") ||
-        !j["data"]["booking"].contains("id"))
-        {
-          RCLCPP_ERROR(
-            n->get_logger(),
-            "Ignoring invalid JSON in task state update\n%s",
-            msg->data.c_str());
-          return;
-        }
-
-        const std::string rmf_task_id = j["data"]["booking"]["id"];
-
-        auto it = _rmf_task_id_to_ongoing_itinerary.find(rmf_task_id);
-        if (it == _rmf_task_id_to_ongoing_itinerary.end())
-        {
-          // Ignore task state updates that are not for this transporter
-          return;
-        }
-
-        const std::string status = j["data"]["status"];
-        if (status == "failed" || status == "canceled" || status == "killed")
-        {
-          RCLCPP_ERROR(
-            n->get_logger(),
-            "RMF task [%s] has status [%s], transporter itinerary [%s] failed.",
-            rmf_task_id.c_str(),
-            status.c_str(),
-            it->second.itinerary.id().c_str());
-          it->second.completed_cb(false);
-          _rmf_task_id_to_ongoing_itinerary.erase(it);
-          return;
-        }
-        else if (status == "completed")
-        {
-          RCLCPP_INFO(
-            n->get_logger(),
-            "RMF task [%s] completed, transporter itinerary [%s] completed.",
-            rmf_task_id.c_str(),
-            it->second.itinerary.id().c_str());
-          // it->second.completed_cb(true);
-          // _rmf_task_id_to_ongoing_itinerary.erase(it);
-          return;
-        }
-        else
-        {
-          RCLCPP_DEBUG(
-            n->get_logger(),
-            "RMF task [%s] has status [%s].",
-            rmf_task_id.c_str(),
-            status.c_str());
-          // TODO(ac): modify transporter state
-          it->second.feedback_cb(it->second.transporter_state);
-        }
-      });
-
-<<<<<<< HEAD
-    _ingestor_request_sub = n->create_subscription<IngestorRequest>(
-      "/ingestor_requests",
-      100,
-      [&](IngestorRequest::SharedPtr msg)
-      {
-        auto n = _node.lock();
-        if (!n)
-        {
-          std::cerr << "RmfTransporter::_api_response_sub - invalid node"
-                    << std::endl;
-          return;
-        }
-        auto it = _rmf_task_id_to_ongoing_itinerary.find(msg->request_guid);
-        if (it == _rmf_task_id_to_ongoing_itinerary.end())
-=======
-    _dispenser_request_sub =
-      _internal_node->create_subscription<DispenserRequest>(
-        "/dispenser_requests",
-        100,
-        [&](DispenserRequest::SharedPtr msg)
->>>>>>> 17ca92ba
-        {
-          auto n = _node.lock();
-          if (!n)
-          {
-            std::cerr << "RmfTransporter::_api_response_sub - invalid node"
-                      << std::endl;
-            return;
-          }
-          auto it = _rmf_task_id_to_ongoing_itinerary.find(msg->request_guid);
-          if (it == _rmf_task_id_to_ongoing_itinerary.end())
-          {
-            RCLCPP_WARN(
-              n->get_logger(),
-              "Dispenser request received for RMF task [%s] but it is not in "
-              "an itinerary.",
-              msg->request_guid.c_str());
-            return;
-          }
-          if (it->second.itinerary.destinations().empty())
-          {
-            RCLCPP_WARN(
-              n->get_logger(),
-              "Itinerary with id [%s] has no destinations",
-              it->second.itinerary.id().c_str());
-            return;
-          }
-          const auto& last_destination =
-          it->second.itinerary.destinations().back();
-          if (last_destination.action != Destination::ACTION_PICKUP)
-          {
-            RCLCPP_WARN(
-              n->get_logger(),
-              "Itinerary with id [%s] does not end in a pickup but a pickup "
-              "was requests, it ends with [%d] instead.",
-              it->second.itinerary.id().c_str(),
-              (int)last_destination.action);
-            return;
-          }
-          RCLCPP_INFO(
-            n->get_logger(),
-<<<<<<< HEAD
-            "Ingestor request received for RMF task [%s] but it is not in an itinerary.",
-            msg->request_guid.c_str());
-          return;
-        }
-        if (it->second.itinerary.destinations().empty())
-        {
-          RCLCPP_WARN(
-            n->get_logger(),
-            "Itinerary with id [%s] has no destinations",
-            it->second.itinerary.id().c_str());
-          return;
-        }
-        const auto& last_destination =
-        it->second.itinerary.destinations().back();
-        if (last_destination.action != Destination::ACTION_DROPOFF)
-        {
-          RCLCPP_WARN(
-            n->get_logger(),
-            "Itinerary with id [%s] does not end in a dropoff but a dropoff was requested, it ends with [%d] instead.",
-            it->second.itinerary.id().c_str(),
-            (int)last_destination.action);
-          return;
-        }
-        RCLCPP_INFO(
-          n->get_logger(),
-          "Ingestor request received for RMF task [%s] which is the last step in the itinerary, marking task as completed.",
-          msg->request_guid.c_str());
-        // We are at the last step and it is marked as a pickup, this means we arrived
-        it->second.completed_cb(true);
-        _rmf_task_id_to_ongoing_itinerary.erase(it);
-        _pending_ingestor_task_ids.insert(msg->request_guid);
-      });
-=======
-            "Dispenser request received for RMF task [%s] which is the last "
-            "step in the itinerary, marking task as completed.",
-            msg->request_guid.c_str());
-          // We are at the last step and it is marked as a pickup, this means we
-          // arrived
-          it->second.completed_cb(true);
-          _rmf_task_id_to_ongoing_itinerary.erase(it);
-          _pending_dispenser_task_ids.insert(msg->request_guid);
-        });
->>>>>>> 17ca92ba
-
-    _building_map_sub = _internal_node->create_subscription<BuildingMap>(
-      "/map",
-      transient_qos,
-      [&](BuildingMap::SharedPtr msg)
-      {
-        _building_map = msg;
-        for (const auto& level : _building_map->levels)
-        {
-          for (const auto& graph : level.nav_graphs)
-          {
-            for (const auto& v : graph.vertices)
-            {
-              if (!v.name.empty())
-              {
-                _waypoints.insert(v.name);
-              }
-            }
-          }
-        }
-      });
-
-    _ready = true;
-    RCLCPP_INFO(
-      n->get_logger(),
-      "Finished configuring RmfTransporter!"
-    );
-    return true;
-  }
-
-  bool ready() const final
-  {
-    return _ready;
-  }
-
-  void get_itinerary(
-    const std::string& job_id,
-    const std::vector<Destination>& destinations,
-    Transporter::ItineraryQueryCompleted completed_cb) final
-  {
-    auto n = _node.lock();
-    if (!n)
-    {
-      std::cerr << "RmfTransporter::get_itinerary - invalid node" << std::endl;
-      completed_cb(std::nullopt);
-      return;
-    }
-
-    std::stringstream ss;
-    for (const auto& d : destinations)
-    {
-      ss << d.name << ",";
-    }
-    RCLCPP_INFO(
-      n->get_logger(),
-      "Received itinerary request with id [%s] for destinations [%s]",
-      job_id.c_str(),
-      ss.str().c_str()
-    );
-
-    if (!_building_map)
-    {
-      RCLCPP_ERROR(
-        n->get_logger(),
-        "Building map not yet received");
-      completed_cb(std::nullopt);
-      return;
-    }
-
-    // Checks through building map first
-    for (const auto& d : destinations)
-    {
-      if (_waypoints.find(d.name) == _waypoints.end())
-      {
-        RCLCPP_ERROR(
-          n->get_logger(),
-          "Destination name [%s] not available.",
-          d.name.c_str());
-        completed_cb(std::nullopt);
-        return;
-      }
-    }
-
-    const auto request = _generate_dispatch_task_request_json(destinations);
-    if (!request.has_value())
-    {
-      RCLCPP_ERROR(
-        n->get_logger(),
-        "Failed to generate dispatch task request json");
-      completed_cb(std::nullopt);
-      return;
-    }
-
-    RCLCPP_DEBUG(n->get_logger(), "%s", request.value().dump(4).c_str());
-    // TODO(ac): perform schema validation.
-
-    const auto rmf_task_id = _generate_rmf_bidding_task_id(job_id);
-
-    const auto bid_notice =
-      rmf_task_msgs::build<rmf_task_msgs::msg::BidNotice>()
-      .request(request.value().dump())
-      .task_id(rmf_task_id)
-      .time_window(
-        rmf_traffic_ros2::convert(rmf_traffic::time::from_seconds(2.0)))
-      .dry_run(true);
-    _auctioneer->request_bid(bid_notice);
-
-    _rmf_task_id_to_itinerary_query[rmf_task_id] = ItineraryQuery{
-      job_id, destinations, std::move(completed_cb), std::nullopt};
-  }
-
-  void transport_to_destination(
-    Itinerary itinerary,
-    Transporter::TransportFeedback feedback_cb,
-    Transporter::TransportCompleted completed_cb) final
-  {
-    auto n = _node.lock();
-    if (!n)
-    {
-      std::cerr << "RmfTransporter::transport_to_destination - invalid node"
-                << std::endl;
-      completed_cb(false);
-      return;
-    }
-
-    RCLCPP_INFO(
-      n->get_logger(),
-      "RmfTransporter::transport_to_destination, got a request for an itinerary!"
-    );
-
-    Itinerary itinerary_to_use = itinerary;
-    const auto saved_it = _job_id_to_itinerary.find(itinerary.id());
-    if (saved_it != _job_id_to_itinerary.end())
-    {
-      // TODO(ac): check that the destinations match
-      itinerary_to_use = saved_it->second;
-      _job_id_to_itinerary.erase(saved_it);
-    }
-
-    const auto api_request_msg =
-      _generate_dispatch_api_message(itinerary_to_use);
-
-    if (!api_request_msg.has_value())
-    {
-      completed_cb(false);
-      return;
-    }
-    _api_request_pub->publish(api_request_msg.value());
-
-    nexus_transporter_msgs::msg::TransporterState transporter_state;
-    transporter_state.transporter = itinerary.transporter_name();
-    transporter_state.state =
-      nexus_transporter_msgs::msg::TransporterState::STATE_UNAVAILABLE;
-    transporter_state.estimated_finish_time =
-      itinerary.estimated_finish_time() - n->get_clock()->now();
-
-    _itinerary_id_to_unconfirmed_itineraries.insert(
-      {
-        api_request_msg.value().request_id,
-        {
-          std::move(itinerary),
-          std::move(transporter_state),
-          std::move(feedback_cb),
-          std::move(completed_cb)
-        }
-      });
-  }
-
-  bool cancel(Itinerary itinerary) final
-  {
-    auto n = _node.lock();
-    if (!n)
-    {
-      std::cerr << "RmfTransporter::cancel - invalid node" << std::endl;
-      return false;
-    }
-
-    auto it = _rmf_task_id_to_ongoing_itinerary.begin();
-    for (; it != _rmf_task_id_to_ongoing_itinerary.end(); it++)
-    {
-      if (it->second.itinerary.id() != itinerary.id())
-      {
-        continue;
-      }
-
-      nlohmann::json c;
-      c["type"] = "cancel_task_request";
-      c["task_id"] = it->first;
-
-      std::stringstream ss;
-      ss << "cancellation.nexus-" << itinerary.id() << "-" << it->first;
-
-      _cancellation_rmf_id_to_itinerary_id.insert({ss.str(), itinerary.id()});
-
-      ApiRequest msg;
-      msg.json_msg = c.dump();
-      msg.request_id = ss.str();
-      _api_request_pub->publish(msg);
-      return true;
-    }
-
-    RCLCPP_ERROR(
-      n->get_logger(),
-      "No ongoing RMF task for itinerary [%s] found",
-      itinerary.id().c_str());
-    return false;
-  }
-
-  bool handle_signal(std::string task_id, std::string signal) final
-  {
-    auto n = _node.lock();
-    if (!n)
-    {
-      std::cerr << "RmfTransporter::cancel - invalid node" << std::endl;
-      return false;
-    }
-
-    // TODO(luca) also check for ingestors
-    auto it = _pending_ingestor_task_ids.find(task_id);
-    if (it == _pending_ingestor_task_ids.end())
-    {
-      RCLCPP_WARN(
-        n->get_logger(),
-        "Received signal [%s] for task [%s] that is not waiting for it, "
-        "ignoring",
-        signal.c_str(), task_id.c_str());
-      return false;
-    }
-
-    if (signal != "dropoff")
-    {
-      RCLCPP_WARN(
-        n->get_logger(),
-        "Received unsupported signal [%s] for task [%s]",
-        signal.c_str(), task_id.c_str());
-      return false;
-    }
-
-
-    // Publish the dispenser result
-    IngestorResult res;
-    res.status = IngestorResult::SUCCESS;
-    res.request_guid = task_id;
-    res.source_guid = n->get_name();
-    _ingestor_result_pub->publish(res);
-    _pending_ingestor_task_ids.erase(it);
-    return true;
-  }
-
-  ~RmfTransporter()
-  {
-    if (_spin_thread && _spin_thread->joinable())
-    {
-      _spin_thread->join();
-    }
-  };
-};
-
-}  // namespace nexus_transporter
-
-#include <pluginlib/class_list_macros.hpp>
-
-PLUGINLIB_EXPORT_CLASS(
-  nexus_transporter::RmfTransporter, nexus_transporter::Transporter)
+/*
+ * Copyright (C) 2025 Open Source Robotics Foundation
+ *
+ * Licensed under the Apache License, Version 2.0 (the "License");
+ * you may not use this file except in compliance with the License.
+ * You may obtain a copy of the License at
+ *
+ *     http://www.apache.org/licenses/LICENSE-2.0
+ *
+ * Unless required by applicable law or agreed to in writing, software
+ * distributed under the License is distributed on an "AS IS" BASIS,
+ * WITHOUT WARRANTIES OR CONDITIONS OF ANY KIND, either express or implied.
+ * See the License for the specific language governing permissions and
+ * limitations under the License.
+ *
+ */
+
+#include <nlohmann/json.hpp>
+
+#include <rclcpp/rclcpp.hpp>
+#include <rclcpp_lifecycle/lifecycle_node.hpp>
+
+#include <nexus_transporter/Itinerary.hpp>
+#include <nexus_transporter/Transporter.hpp>
+#include <nexus_transporter_msgs/msg/destination.hpp>
+
+#include <builtin_interfaces/msg/duration.hpp>
+#include <geometry_msgs/msg/pose_stamped.hpp>
+#include <rmf_building_map_msgs/msg/building_map.hpp>
+#include <rmf_dispenser_msgs/msg/dispenser_request.hpp>
+#include <rmf_dispenser_msgs/msg/dispenser_result.hpp>
+#include <rmf_ingestor_msgs/msg/ingestor_request.hpp>
+#include <rmf_ingestor_msgs/msg/ingestor_result.hpp>
+#include <rmf_task_msgs/msg/api_request.hpp>
+#include <rmf_task_msgs/msg/api_response.hpp>
+#include <std_msgs/msg/string.hpp>
+#include <rmf_task_ros2/bidding/Auctioneer.hpp>
+#include <rmf_traffic_ros2/Time.hpp>
+
+#include <iostream>
+#include <memory>
+#include <random>
+#include <string>
+#include <unordered_map>
+#include <unordered_set>
+
+namespace nexus_transporter {
+
+using DispenserRequest = rmf_dispenser_msgs::msg::DispenserRequest;
+using DispenserResult = rmf_dispenser_msgs::msg::DispenserResult;
+using IngestorRequest = rmf_ingestor_msgs::msg::IngestorRequest;
+using IngestorResult = rmf_ingestor_msgs::msg::IngestorResult;
+using ApiRequest = rmf_task_msgs::msg::ApiRequest;
+using ApiResponse = rmf_task_msgs::msg::ApiResponse;
+using TaskStateUpdate = std_msgs::msg::String;
+using BuildingMap = rmf_building_map_msgs::msg::BuildingMap;
+
+class RmfTransporter : public Transporter
+{
+public:
+
+  struct ItineraryQuery
+  {
+    std::string job_id;
+
+    std::vector<Destination> destinations;
+
+    Transporter::ItineraryQueryCompleted completed_cb;
+
+    std::optional<rmf_task_ros2::bidding::Response::Proposal> winner =
+      std::nullopt;
+  };
+
+  struct OngoingItinerary
+  {
+    Itinerary itinerary;
+
+    Transporter::TransporterState transporter_state;
+
+    Transporter::TransportFeedback feedback_cb;
+
+    Transporter::TransportCompleted completed_cb;
+  };
+
+private:
+  rclcpp_lifecycle::LifecycleNode::WeakPtr _node;
+
+  rclcpp::Node::SharedPtr _internal_node;
+
+  std::shared_ptr<std::thread> _spin_thread;
+
+  bool _ready = false;
+
+  int _bidding_time_window_seconds = 2;
+  int _itinerary_expiration_seconds = 60;
+
+  std::shared_ptr<rmf_task_ros2::bidding::Auctioneer> _auctioneer = nullptr;
+
+  // Used for bidding only
+  std::unordered_map<std::string, ItineraryQuery>
+  _rmf_task_id_to_itinerary_query = {};
+
+  // Used for transportation requests
+  std::unordered_map<std::string, OngoingItinerary>
+  _itinerary_id_to_unconfirmed_itineraries = {};
+  std::unordered_map<std::string, OngoingItinerary>
+  _rmf_task_id_to_ongoing_itinerary = {};
+
+  // Used to signal RMF dispensers / ingestors
+  std::unordered_set<std::string> _pending_ingestor_task_ids;
+
+  // Used for cancellation only
+  std::unordered_map<std::string, std::string>
+  _cancellation_rmf_id_to_itinerary_id = {};
+
+  // Used for re-using past bid results
+  // TODO: cleanup expired itineraries when new itineraries are requested
+  std::unordered_map<std::string, Itinerary> _job_id_to_itinerary = {};
+
+  // RMF interface
+  BuildingMap::SharedPtr _building_map = nullptr;
+  std::unordered_set<std::string> _waypoints = {};
+  rclcpp::Subscription<rmf_building_map_msgs::msg::BuildingMap>::SharedPtr
+    _building_map_sub = nullptr;
+
+  // Task interface
+  rclcpp::Publisher<ApiRequest>::SharedPtr _api_request_pub = nullptr;
+  rclcpp::Subscription<ApiResponse>::SharedPtr _api_response_sub = nullptr;
+  rclcpp::Subscription<TaskStateUpdate>::SharedPtr _task_state_sub = nullptr;
+
+  // Dispenser and ingestor interface
+  // Used for signaling transporter completion. The transporter will report completion
+  // as soon as the robot reaches its last destination and publishes an ingestor request,
+  // to request the workcell to pickup its item.
+  // A mock dispenser interface is optionally provided for dispensing from workcells,
+  // useful for validating transportation if the logic to dispense item on robots
+  // from workcells is not implemented
+  rclcpp::Subscription<IngestorRequest>::SharedPtr _ingestor_request_sub =
+    nullptr;
+  rclcpp::Publisher<IngestorResult>::SharedPtr _ingestor_result_pub = nullptr;
+  rclcpp::Subscription<DispenserRequest>::SharedPtr
+    _mock_dispenser_request_sub = nullptr;
+  rclcpp::Publisher<DispenserResult>::SharedPtr _mock_dispenser_result_pub =
+    nullptr;
+
+  // TODO(ac): support ACTION_TRANSIT with a basic go-to-place.
+  std::optional<std::string> _action_to_activity_category(uint8_t action)
+  {
+    switch (action)
+    {
+      case Destination::ACTION_PICKUP:
+        return "pickup";
+      case Destination::ACTION_DROPOFF:
+        return "dropoff";
+      default:
+        return std::nullopt;
+    }
+  }
+
+  std::optional<nlohmann::json> _generate_dispatch_task_request_json(
+    const std::vector<Destination>& destinations)
+  {
+    auto n = this->_node.lock();
+    if (!n)
+    {
+      std::cerr
+        << "RmfTransporter::_generate_dispatch_task_request_json - invalid node"
+        << std::endl;
+      return std::nullopt;
+    }
+
+    nlohmann::json r;
+    r["unix_millis_request_time"] = 0;
+    r["requester"] = n->get_name();
+    r["category"] = "compose";
+    nlohmann::json d;
+    d["category"] = "multi_delivery";
+    d["phases"] = nlohmann::json::array();
+    nlohmann::json activity;
+    activity["category"] = "sequence";
+    activity["description"]["activities"] = nlohmann::json::array();
+    for (const auto& d : destinations)
+    {
+      nlohmann::json a;
+      const auto category = _action_to_activity_category(d.action);
+      if (!category.has_value())
+      {
+        RCLCPP_ERROR(
+          n->get_logger(),
+          "Invalid action [%hhu] assigned for destination [%s], only PICKUP "
+          "and DROPOFF are supported.",
+          d.action, d.name.c_str());
+        continue;
+      }
+      a["category"] = *category;
+      nlohmann::json p;
+      p["place"] = d.name;
+      // TODO(luca) We should assign a handler that is related to the workcell.
+      // For now the assumption is that a location has only one handler
+      p["handler"] = d.name;
+      p["payload"] = nlohmann::json::array();
+      a["description"] = p;
+      activity["description"]["activities"].push_back(a);
+    }
+    nlohmann::json act_obj;
+    act_obj["activity"] = activity;
+    d["phases"].push_back(act_obj);
+    r["description"] = d;
+
+    return r;
+  }
+
+  std::optional<ApiRequest> _generate_dispatch_api_message(
+    const Itinerary& itinerary)
+  {
+    auto n = this->_node.lock();
+    if (!n)
+    {
+      std::cerr
+        << "RmfTransporter::_generate_dispatch_api_message - "
+        << "invalid node"
+        << std::endl;
+      return std::nullopt;
+    }
+
+    const auto request_json =
+      _generate_dispatch_task_request_json(itinerary.destinations());
+    if (!request_json.has_value())
+    {
+      RCLCPP_ERROR(
+        n->get_logger(), "failed to generate dispatch task request json");
+      return std::nullopt;
+    }
+
+    const auto fleet_name = itinerary.metadata("fleet_name");
+    const auto robot_name = itinerary.metadata("robot_name");
+
+    nlohmann::json j;
+    if (!fleet_name.has_value() && !robot_name.has_value())
+    {
+      j["type"] = "dispatch_task_request";
+    }
+    else
+    {
+      j["type"] = "robot_task_request";
+      j["fleet"] = fleet_name.has_value() ? fleet_name.value() : nullptr;
+      j["robot"] = robot_name.has_value() ? robot_name.value() : nullptr;
+    }
+    j["request"] = request_json.value();
+
+    RCLCPP_DEBUG(n->get_logger(), "%s", j.dump(4).c_str());
+
+    ApiRequest msg;
+    msg.json_msg = j.dump();
+    std::stringstream ss;
+    ss << "compose.nexus-transport-" << itinerary.id() << "-" <<
+      _generate_random_hex_string(5);
+    msg.request_id = ss.str();
+    return msg;
+  }
+
+  // From rmf_ros2/rmf_task_ros2/src/rmf_task_ros2/Dispatcher.cpp
+  std::string _generate_random_hex_string(const std::size_t length = 3)
+  {
+    std::stringstream ss;
+    for (std::size_t i = 0; i < length; ++i)
+    {
+      std::random_device rd;
+      std::mt19937 gen(rd());
+      std::uniform_int_distribution<> dis(0, 255);
+      const auto random_char = dis(gen);
+      std::stringstream hexstream;
+      hexstream << std::hex << random_char;
+      auto hex = hexstream.str();
+      ss << (hex.length() < 2 ? '0' + hex : hex);
+    }
+    return ss.str();
+  }
+
+  std::string _generate_rmf_bidding_task_id(const std::string& job_id)
+  {
+    std::stringstream ss;
+    ss << "compose.nexus-bidding-" << job_id << "-"
+      << _generate_random_hex_string(5);
+    return ss.str();
+  }
+
+  void _conclude_bid(
+    const std::string& rmf_task_id,
+    const std::optional<rmf_task_ros2::bidding::Response::Proposal> winner,
+    const std::vector<std::string>& errors)
+  {
+    auto n = this->_node.lock();
+    if (!n)
+    {
+      std::cerr << "RmfTransporter::_conclude_bid - invalid node" << std::endl;
+      return;
+    }
+
+    if (!errors.empty())
+    {
+      RCLCPP_ERROR(
+        n->get_logger(),
+        "Errors occurred during auctioneer bidding:");
+      for (const auto& e : errors)
+      {
+        RCLCPP_ERROR(n->get_logger(), e.c_str());
+      }
+    }
+
+    auto it = _rmf_task_id_to_itinerary_query.find(rmf_task_id);
+    if (it == _rmf_task_id_to_itinerary_query.end())
+    {
+      RCLCPP_ERROR(
+        n->get_logger(),
+        "Nexus RMF Transporter: unable to complete itinerary query for bid "
+        "[%s], as itinerary query completion callback was not found. "
+        "Skipping...",
+        rmf_task_id.c_str());
+      _auctioneer->ready_for_next_bid();
+      return;
+    }
+
+    if (!winner.has_value())
+    {
+      RCLCPP_INFO(
+        n->get_logger(),
+        "Nexus RMF Transporter Bidding Result: no suitable transporter found "
+        "for bid [%s].",
+        rmf_task_id.c_str());
+      it->second.completed_cb(std::nullopt);
+      _auctioneer->ready_for_next_bid();
+      return;
+    }
+
+    RCLCPP_INFO(
+      n->get_logger(),
+      "Nexus RMF Transporter: found suitable transporter for bid [%s], fleet "
+      "[%s], robot [%s].",
+      rmf_task_id.c_str(),
+      winner->fleet_name.c_str(),
+      winner->expected_robot_name.c_str());
+    it->second.winner = winner;
+
+    // TODO(ac): Use job_id instead of rmf_task_id, once we have made sure that
+    // job_id is always unique. At the moment, job_id is just the work order ID
+    // which could comprise of multiple transportation requests.
+    const rclcpp::Time expiration_time = rmf_traffic_ros2::to_ros2(
+      rmf_traffic::time::apply_offset(
+        std::chrono::steady_clock::now(), _itinerary_expiration_seconds));
+
+    auto itinerary = Itinerary(
+      rmf_task_id,
+      it->second.destinations,
+      n->get_name(),
+      rmf_traffic_ros2::to_ros2(winner->finish_time),
+      expiration_time);
+    itinerary
+      .metadata("fleet_name", winner->fleet_name)
+      .metadata("robot_name", winner->expected_robot_name);
+    it->second.completed_cb(itinerary);
+
+    // This itinerary may have been generated via get_itinerary, and contains
+    // the designated fleet or robot names.
+    _job_id_to_itinerary.insert({itinerary.id(), itinerary});
+
+    // Since we will be using direct dispatching, we don't need to keep this
+    // query anymore
+    _rmf_task_id_to_itinerary_query.erase(it);
+
+    _auctioneer->ready_for_next_bid();
+  }
+
+public:
+
+  bool configure(const rclcpp_lifecycle::LifecycleNode::WeakPtr& node) final
+  {
+    auto n = node.lock();
+    if (!n)
+    {
+      std::cerr << "RmfTransporter::configure - invalid node" << std::endl;
+      return false;
+    }
+    _node = n;
+
+    // Set the bidding time window duration
+    _bidding_time_window_seconds = n->declare_parameter(
+      "bidding_time_window_seconds",
+      2);
+    RCLCPP_INFO(
+      n->get_logger(),
+      "RmfTransporter bidding_time_window_seconds set to [%d].",
+      _bidding_time_window_seconds
+    );
+
+    // Set the itinerary expiration duration
+    _itinerary_expiration_seconds = n->declare_parameter(
+      "itinerary_expiration_seconds",
+      60);
+    RCLCPP_INFO(
+      n->get_logger(),
+      "RmfTransporter itinerary_expiration_seconds set to [%d].",
+      _itinerary_expiration_seconds
+    );
+
+    const bool mock_dispenser = n->declare_parameter(
+      "mock_dispenser_interface",
+      true);
+    RCLCPP_INFO(
+      n->get_logger(),
+      "RmfTransporter mock_dispenser_interface set to [%s].",
+      mock_dispenser ? "true" : "false"
+    );
+
+    // The internal node is used to run any interactions with RMF without
+    // being blocked by the transporter node's actions and services
+    _internal_node = rclcpp::Node::make_shared("rmf_transporter_internal_node");
+
+    _spin_thread = std::make_shared<std::thread>([&]()
+      {
+        rclcpp::experimental::executors::EventsExecutor executor;
+        executor.add_node(_internal_node);
+        executor.spin();
+      });
+
+    _auctioneer = rmf_task_ros2::bidding::Auctioneer::make(
+      _internal_node,
+      [this](
+        const std::string& rmf_task_id,
+        const std::optional<rmf_task_ros2::bidding::Response::Proposal> winner,
+        const std::vector<std::string>& errors)
+      {
+        this->_conclude_bid(rmf_task_id, std::move(winner), errors);
+      },
+      std::make_shared<rmf_task_ros2::bidding::QuickestFinishEvaluator>());
+
+    if (mock_dispenser)
+    {
+      _mock_dispenser_result_pub = _internal_node->create_publisher<DispenserResult>(
+        "/dispenser_results",
+        10);
+
+      _mock_dispenser_request_sub = _internal_node->create_subscription<DispenserRequest>(
+        "/dispenser_requests",
+        100,
+        [&](DispenserRequest::SharedPtr msg)
+        {
+          auto n = _node.lock();
+          if (!n)
+          {
+            std::cerr << "RmfTransporter::_api_response_sub - invalid node"
+                      << std::endl;
+            return;
+          }
+          auto it = _rmf_task_id_to_ongoing_itinerary.find(msg->request_guid);
+          if (it == _rmf_task_id_to_ongoing_itinerary.end())
+          {
+            RCLCPP_WARN(
+              n->get_logger(),
+              "Dispenser request received for RMF task [%s] but it is not in an itinerary.",
+              msg->request_guid.c_str());
+            return;
+          }
+          if (it->second.itinerary.destinations().empty())
+          {
+            RCLCPP_WARN(
+              n->get_logger(),
+              "Itinerary with id [%s] has no destinations",
+              it->second.itinerary.id().c_str());
+            return;
+          }
+          RCLCPP_INFO(
+            n->get_logger(),
+            "Dispenser request received for RMF task [%s] publishing a mock successful result.",
+            msg->request_guid.c_str());
+          _pending_ingestor_task_ids.insert(msg->request_guid);
+
+          DispenserResult res;
+          res.status = DispenserResult::SUCCESS;
+          res.request_guid = msg->request_guid;
+          res.source_guid = n->get_name();
+          _mock_dispenser_result_pub->publish(res);
+        });
+    }
+
+    const auto transient_qos =
+      rclcpp::SystemDefaultsQoS().transient_local().keep_last(10).reliable();
+
+    _api_request_pub = _internal_node->create_publisher<ApiRequest>(
+      "/task_api_requests",
+      transient_qos);
+
+    _ingestor_result_pub = _internal_node->create_publisher<IngestorResult>(
+      "/ingestor_results",
+      10);
+
+    _api_response_sub = _internal_node->create_subscription<ApiResponse>(
+      "/task_api_responses",
+      transient_qos,
+      [&](ApiResponse::UniquePtr msg)
+      {
+        auto n = _node.lock();
+        if (!n)
+        {
+          std::cerr << "RmfTransporter::_api_response_sub - invalid node"
+                    << std::endl;
+          return;
+        }
+
+        if (msg->type != msg->TYPE_RESPONDING)
+        {
+          // Ignore non-responding messages
+          return;
+        }
+
+        // Check for task cancellation first
+        auto cancellation_it =
+        _cancellation_rmf_id_to_itinerary_id.find(msg->request_id);
+        if (cancellation_it != _cancellation_rmf_id_to_itinerary_id.end())
+        {
+          auto c = nlohmann::json::parse(msg->json_msg, nullptr, false);
+          if (c.is_discarded() || !c.contains("success"))
+          {
+            RCLCPP_ERROR(
+              n->get_logger(),
+              "Invalid JSON in cancellation API response, RMF cancellation "
+              "[%s] for itinerary [%s] failed",
+              msg->request_id.c_str(),
+              cancellation_it->second.c_str());
+            // Note(ac): assume that some form of manual intervention or manual
+            // cancellation is required if cancellation from API fails, and
+            // there is nothing Nexus can do about it.
+            return;
+          }
+
+          if (c["success"] == false)
+          {
+            // Note(ac): Same assumption as the note above regarding manual
+            // cancellation or intervention.
+            RCLCPP_ERROR(
+              n->get_logger(),
+              "RMF cancellation [%s] for itinerary [%s] failed",
+              msg->request_id.c_str(),
+              cancellation_it->second.c_str());
+            return;
+          }
+
+          // Cancellation was successful
+          _cancellation_rmf_id_to_itinerary_id.erase(cancellation_it);
+          return;
+        }
+
+        // Warning about pending or failed cancellations
+        if (!_cancellation_rmf_id_to_itinerary_id.empty())
+        {
+          std::stringstream ss;
+          for (auto it = _cancellation_rmf_id_to_itinerary_id.begin();
+          it != _cancellation_rmf_id_to_itinerary_id.end(); it++)
+          {
+            ss << "itinerary: [" << it->second << "], RMF: [" << it->first
+               << "]," << std::endl;
+          }
+          RCLCPP_WARN(
+            n->get_logger(),
+            "Pending or failed transporter cancellations: \n%s\n",
+            ss.str().c_str());
+        }
+
+        auto it =
+        _itinerary_id_to_unconfirmed_itineraries.find(msg->request_id);
+        if (it == _itinerary_id_to_unconfirmed_itineraries.end())
+        {
+          // Ignore API responses that are not for this transporter
+          return;
+        }
+
+        auto j = nlohmann::json::parse(msg->json_msg, nullptr, false);
+        // TODO(ac): use schema validation instead
+        if (j.is_discarded() ||
+        !j.contains("success") ||
+        !j.contains("state") ||
+        !j["state"].contains("booking") ||
+        !j["state"]["booking"].contains("id"))
+        {
+          RCLCPP_ERROR(
+            n->get_logger(),
+            "Invalid JSON in API response, itinerary [%s] failed.",
+            it->second.itinerary.id().c_str());
+          it->second.completed_cb(false);
+          _itinerary_id_to_unconfirmed_itineraries.erase(it);
+          return;
+        }
+
+        if (j["success"] == false)
+        {
+          RCLCPP_ERROR(
+            n->get_logger(),
+            "RMF task dispatch request for itinerary [%s] rejected.",
+            it->second.itinerary.id().c_str());
+          it->second.completed_cb(false);
+          _itinerary_id_to_unconfirmed_itineraries.erase(it);
+          return;
+        }
+
+        RCLCPP_DEBUG(
+          n->get_logger(),
+          "RMF task dispatch request for itinerary [%s] accepted,\n%s",
+          it->second.itinerary.id().c_str(),
+          j.dump(4).c_str());
+
+        std::string rmf_task_id = j["state"]["booking"]["id"];
+        it->second.transporter_state.task_id = rmf_task_id;
+        _rmf_task_id_to_ongoing_itinerary.insert(
+          {std::move(rmf_task_id), std::move(it->second)});
+        _itinerary_id_to_unconfirmed_itineraries.erase(it);
+      });
+
+    _task_state_sub = _internal_node->create_subscription<TaskStateUpdate>(
+      "/task_state_update",
+      transient_qos,
+      [&](TaskStateUpdate::UniquePtr msg)
+      {
+        auto n = _node.lock();
+        if (!n)
+        {
+          std::cerr << "RmfTransporter::_task_state_sub - invalid node"
+                    << std::endl;
+          return;
+        }
+
+        auto j = nlohmann::json::parse(msg->data, nullptr, false);
+        // TODO(ac): use schema validation instead
+        if (j.is_discarded() ||
+        !j.contains("data") ||
+        !j["data"].contains("status") ||
+        !j["data"].contains("booking") ||
+        !j["data"]["booking"].contains("id"))
+        {
+          RCLCPP_ERROR(
+            n->get_logger(),
+            "Ignoring invalid JSON in task state update\n%s",
+            msg->data.c_str());
+          return;
+        }
+
+        const std::string rmf_task_id = j["data"]["booking"]["id"];
+
+        auto it = _rmf_task_id_to_ongoing_itinerary.find(rmf_task_id);
+        if (it == _rmf_task_id_to_ongoing_itinerary.end())
+        {
+          // Ignore task state updates that are not for this transporter
+          return;
+        }
+
+        const std::string status = j["data"]["status"];
+        if (status == "failed" || status == "canceled" || status == "killed")
+        {
+          RCLCPP_ERROR(
+            n->get_logger(),
+            "RMF task [%s] has status [%s], transporter itinerary [%s] failed.",
+            rmf_task_id.c_str(),
+            status.c_str(),
+            it->second.itinerary.id().c_str());
+          it->second.completed_cb(false);
+          _rmf_task_id_to_ongoing_itinerary.erase(it);
+          return;
+        }
+        else if (status == "completed")
+        {
+          RCLCPP_INFO(
+            n->get_logger(),
+            "RMF task [%s] completed, transporter itinerary [%s] completed.",
+            rmf_task_id.c_str(),
+            it->second.itinerary.id().c_str());
+          // it->second.completed_cb(true);
+          // _rmf_task_id_to_ongoing_itinerary.erase(it);
+          return;
+        }
+        else
+        {
+          RCLCPP_DEBUG(
+            n->get_logger(),
+            "RMF task [%s] has status [%s].",
+            rmf_task_id.c_str(),
+            status.c_str());
+          // TODO(ac): modify transporter state
+          it->second.feedback_cb(it->second.transporter_state);
+        }
+      });
+
+    _ingestor_request_sub =
+      _internal_node->create_subscription<IngestorRequest>(
+      "/ingestor_requests",
+      100,
+      [&](IngestorRequest::SharedPtr msg)
+      {
+        auto n = _node.lock();
+        if (!n)
+        {
+          std::cerr << "RmfTransporter::_api_response_sub - invalid node"
+                    << std::endl;
+          return;
+        }
+        auto it = _rmf_task_id_to_ongoing_itinerary.find(msg->request_guid);
+        if (it == _rmf_task_id_to_ongoing_itinerary.end())
+        {
+          RCLCPP_WARN(
+            n->get_logger(),
+            "Ingestor request received for RMF task [%s] but it is not in an itinerary.",
+            msg->request_guid.c_str());
+          return;
+        }
+        if (it->second.itinerary.destinations().empty())
+        {
+          RCLCPP_WARN(
+            n->get_logger(),
+            "Itinerary with id [%s] has no destinations",
+            it->second.itinerary.id().c_str());
+          return;
+        }
+        const auto& last_destination =
+        it->second.itinerary.destinations().back();
+        if (last_destination.action != Destination::ACTION_DROPOFF)
+        {
+          RCLCPP_WARN(
+            n->get_logger(),
+            "Itinerary with id [%s] does not end in a dropoff but a dropoff was requested, it ends with [%d] instead.",
+            it->second.itinerary.id().c_str(),
+            (int)last_destination.action);
+          return;
+        }
+        RCLCPP_INFO(
+          n->get_logger(),
+          "Ingestor request received for RMF task [%s] which is the last step in the itinerary, marking task as completed.",
+          msg->request_guid.c_str());
+        // We are at the last step and it is marked as a pickup, this means we arrived
+        it->second.completed_cb(true);
+        _rmf_task_id_to_ongoing_itinerary.erase(it);
+        _pending_ingestor_task_ids.insert(msg->request_guid);
+      });
+
+    _building_map_sub = _internal_node->create_subscription<BuildingMap>(
+      "/map",
+      transient_qos,
+      [&](BuildingMap::SharedPtr msg)
+      {
+        _building_map = msg;
+        for (const auto& level : _building_map->levels)
+        {
+          for (const auto& graph : level.nav_graphs)
+          {
+            for (const auto& v : graph.vertices)
+            {
+              if (!v.name.empty())
+              {
+                _waypoints.insert(v.name);
+              }
+            }
+          }
+        }
+      });
+
+    _ready = true;
+    RCLCPP_INFO(
+      n->get_logger(),
+      "Finished configuring RmfTransporter!"
+    );
+    return true;
+  }
+
+  bool ready() const final
+  {
+    return _ready;
+  }
+
+  void get_itinerary(
+    const std::string& job_id,
+    const std::vector<Destination>& destinations,
+    Transporter::ItineraryQueryCompleted completed_cb) final
+  {
+    auto n = _node.lock();
+    if (!n)
+    {
+      std::cerr << "RmfTransporter::get_itinerary - invalid node" << std::endl;
+      completed_cb(std::nullopt);
+      return;
+    }
+
+    std::stringstream ss;
+    for (const auto& d : destinations)
+    {
+      ss << d.name << ",";
+    }
+    RCLCPP_INFO(
+      n->get_logger(),
+      "Received itinerary request with id [%s] for destinations [%s]",
+      job_id.c_str(),
+      ss.str().c_str()
+    );
+
+    if (!_building_map)
+    {
+      RCLCPP_ERROR(
+        n->get_logger(),
+        "Building map not yet received");
+      completed_cb(std::nullopt);
+      return;
+    }
+
+    // Checks through building map first
+    for (const auto& d : destinations)
+    {
+      if (_waypoints.find(d.name) == _waypoints.end())
+      {
+        RCLCPP_ERROR(
+          n->get_logger(),
+          "Destination name [%s] not available.",
+          d.name.c_str());
+        completed_cb(std::nullopt);
+        return;
+      }
+    }
+
+    const auto request = _generate_dispatch_task_request_json(destinations);
+    if (!request.has_value())
+    {
+      RCLCPP_ERROR(
+        n->get_logger(),
+        "Failed to generate dispatch task request json");
+      completed_cb(std::nullopt);
+      return;
+    }
+
+    RCLCPP_DEBUG(n->get_logger(), "%s", request.value().dump(4).c_str());
+    // TODO(ac): perform schema validation.
+
+    const auto rmf_task_id = _generate_rmf_bidding_task_id(job_id);
+
+    const auto bid_notice =
+      rmf_task_msgs::build<rmf_task_msgs::msg::BidNotice>()
+      .request(request.value().dump())
+      .task_id(rmf_task_id)
+      .time_window(
+        rmf_traffic_ros2::convert(rmf_traffic::time::from_seconds(2.0)))
+      .dry_run(true);
+    _auctioneer->request_bid(bid_notice);
+
+    _rmf_task_id_to_itinerary_query[rmf_task_id] = ItineraryQuery{
+      job_id, destinations, std::move(completed_cb), std::nullopt};
+  }
+
+  void transport_to_destination(
+    Itinerary itinerary,
+    Transporter::TransportFeedback feedback_cb,
+    Transporter::TransportCompleted completed_cb) final
+  {
+    auto n = _node.lock();
+    if (!n)
+    {
+      std::cerr << "RmfTransporter::transport_to_destination - invalid node"
+                << std::endl;
+      completed_cb(false);
+      return;
+    }
+
+    RCLCPP_INFO(
+      n->get_logger(),
+      "RmfTransporter::transport_to_destination, got a request for an itinerary!"
+    );
+
+    Itinerary itinerary_to_use = itinerary;
+    const auto saved_it = _job_id_to_itinerary.find(itinerary.id());
+    if (saved_it != _job_id_to_itinerary.end())
+    {
+      // TODO(ac): check that the destinations match
+      itinerary_to_use = saved_it->second;
+      _job_id_to_itinerary.erase(saved_it);
+    }
+
+    const auto api_request_msg =
+      _generate_dispatch_api_message(itinerary_to_use);
+
+    if (!api_request_msg.has_value())
+    {
+      completed_cb(false);
+      return;
+    }
+    _api_request_pub->publish(api_request_msg.value());
+
+    nexus_transporter_msgs::msg::TransporterState transporter_state;
+    transporter_state.transporter = itinerary.transporter_name();
+    transporter_state.state =
+      nexus_transporter_msgs::msg::TransporterState::STATE_UNAVAILABLE;
+    transporter_state.estimated_finish_time =
+      itinerary.estimated_finish_time() - n->get_clock()->now();
+
+    _itinerary_id_to_unconfirmed_itineraries.insert(
+      {
+        api_request_msg.value().request_id,
+        {
+          std::move(itinerary),
+          std::move(transporter_state),
+          std::move(feedback_cb),
+          std::move(completed_cb)
+        }
+      });
+  }
+
+  bool cancel(Itinerary itinerary) final
+  {
+    auto n = _node.lock();
+    if (!n)
+    {
+      std::cerr << "RmfTransporter::cancel - invalid node" << std::endl;
+      return false;
+    }
+
+    auto it = _rmf_task_id_to_ongoing_itinerary.begin();
+    for (; it != _rmf_task_id_to_ongoing_itinerary.end(); it++)
+    {
+      if (it->second.itinerary.id() != itinerary.id())
+      {
+        continue;
+      }
+
+      nlohmann::json c;
+      c["type"] = "cancel_task_request";
+      c["task_id"] = it->first;
+
+      std::stringstream ss;
+      ss << "cancellation.nexus-" << itinerary.id() << "-" << it->first;
+
+      _cancellation_rmf_id_to_itinerary_id.insert({ss.str(), itinerary.id()});
+
+      ApiRequest msg;
+      msg.json_msg = c.dump();
+      msg.request_id = ss.str();
+      _api_request_pub->publish(msg);
+      return true;
+    }
+
+    RCLCPP_ERROR(
+      n->get_logger(),
+      "No ongoing RMF task for itinerary [%s] found",
+      itinerary.id().c_str());
+    return false;
+  }
+
+  bool handle_signal(std::string task_id, std::string signal) final
+  {
+    auto n = _node.lock();
+    if (!n)
+    {
+      std::cerr << "RmfTransporter::cancel - invalid node" << std::endl;
+      return false;
+    }
+
+    // TODO(luca) also check for ingestors
+    auto it = _pending_ingestor_task_ids.find(task_id);
+    if (it == _pending_ingestor_task_ids.end())
+    {
+      RCLCPP_WARN(
+        n->get_logger(),
+        "Received signal [%s] for task [%s] that is not waiting for it, "
+        "ignoring",
+        signal.c_str(), task_id.c_str());
+      return false;
+    }
+
+    if (signal != "dropoff")
+    {
+      RCLCPP_WARN(
+        n->get_logger(),
+        "Received unsupported signal [%s] for task [%s]",
+        signal.c_str(), task_id.c_str());
+      return false;
+    }
+
+
+    // Publish the dispenser result
+    IngestorResult res;
+    res.status = IngestorResult::SUCCESS;
+    res.request_guid = task_id;
+    res.source_guid = n->get_name();
+    _ingestor_result_pub->publish(res);
+    _pending_ingestor_task_ids.erase(it);
+    return true;
+  }
+
+  ~RmfTransporter()
+  {
+    if (_spin_thread && _spin_thread->joinable())
+    {
+      _spin_thread->join();
+    }
+  };
+};
+
+}  // namespace nexus_transporter
+
+#include <pluginlib/class_list_macros.hpp>
+
+PLUGINLIB_EXPORT_CLASS(
+  nexus_transporter::RmfTransporter, nexus_transporter::Transporter)