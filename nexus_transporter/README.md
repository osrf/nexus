--- conflicted
+++ resolved
@@ -17,12 +17,16 @@
 
 ### RMF transporter
 
-<<<<<<< HEAD
-The RMF transporter provides an interface to a running RMF instance. The plugin will create a composed task with a series of pickup / dropoffs based on the requested itinerary and assess its feasibility by checking that the requested destinations are present in the building map published by Open-RMF.
-The time estimate is temporarily hardcoded to a fixed value.
-The node also uses the `Transporter::handle_signal` interface to signal AMRs when they can resume their itinerary.
-Specifically, when an AMR reaches its last destination and it is marked as a `dropoff`, the transportation request will be marked as complete and Open-RMF will begin publishing an `IngestorRequest` and wait for a matching `IngestorResponse`.
-As soon as the transporter's `handle_signal` function receives the `dropoff` signal, the matching `IngestorResponse` message will be published and the AMR will be released and complete its task.
+The RMF transporter provides an interface to a running RMF instance. The plugin will create a composed task with a series of pickup / dropoffs based on the requested itinerary and assess its feasibility by checking,
+* that the requested destinations are present in the navigation graphs of the Open-RMF building map, only then will it
+* start an Open-RMF dry-run bidding process with the created task, to determine which AMR should be assigned to the task, without starting the task
+
+Once the itinerary has been accepted and the transporter starts the transportation task, the composed task will be directly dispatched to the assigned AMR.
+
+The plugin implements the `Transporter::handle_signal` interface to signal AMRs when they can resume their itinerary, by publishing the corresponding dispensing or ingesting results.
+
+Specifically, when an AMR reaches its last destination and it is marked as a `dropoff`, the transportation request will be marked as complete and Open-RMF will begin publishing an `IngestorRequest` and wait for a matching `IngestorResult`.
+As soon as the transporter's `handle_signal` function receives the `dropoff` signal, the matching `IngestorResult` message will be published and the AMR will be released and complete its task.
 
 #### Mock dispenser
 
@@ -31,21 +35,4 @@
 
 #### Future work
 
-* Move from using the building map to using the dry run feature of the task bidding system to assess feasibility and calculate task completion time estimates.
-=======
-The RMF transporter provides an interface to a running RMF instance. The plugin will create a composed task with a series of pickup / dropoffs based on the requested itinerary and assess its feasibility by checking,
-* that the requested destinations are present in the navigation graphs of the Open-RMF building map, only then will it
-* start an Open-RMF dry-run bidding process with the created task, to determine which AMR should be assigned to the task, without starting the task
-
-Once the itinerary has been accepted and the transporter starts the transportation task, the composed task will be directly dispatched to the assigned AMR.
-
-The plugin implements the `Transporter::handle_signal` interface to signal AMRs when they can resume their itinerary, by publishing the corresponding dispensing or ingesting results.
-
-Specifically, when an AMR reaches its last destination and it is marked as a `pickup`, the transportation request will be marked as complete and Open-RMF will begin publishing an `DispenserRequest` and wait for a matching `DispenserResult`.
-As soon as the transporter's `handle_signal` function receives the `pickup` signal, the matching `DispenserResult` message will be published and the AMR will be released and complete its task.
-
-#### Future work
-
-* Move from hardcoded `pickup` final phase to a `dropoff `.
->>>>>>> 17ca92ba
 * Implement workcells with multiple input / output stations and use them for transportation requests.