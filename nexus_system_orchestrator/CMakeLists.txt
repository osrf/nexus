--- conflicted
+++ resolved
@@ -20,11 +20,7 @@
 
 add_library(${PROJECT_NAME}_plugin SHARED
   src/bid_transporter.cpp
-<<<<<<< HEAD
   src/create_transporter_task.cpp
-  src/assign_transporter_workcell.cpp
-=======
->>>>>>> d54534a8
   src/execute_task.cpp
   src/for_each_task.cpp
   src/send_signal.cpp
